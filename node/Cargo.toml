--- conflicted
+++ resolved
@@ -1,16 +1,4 @@
 [package]
-<<<<<<< HEAD
-name = "node-template"
-version = "3.0.0"
-authors = ["Substrate DevHub <https://github.com/substrate-developer-hub>"]
-description = "A fresh FRAME-based Substrate node, ready for hacking."
-edition = "2018"
-license = "Unlicense"
-build = "build.rs"
-homepage = "https://substrate.dev"
-repository = "https://github.com/substrate-developer-hub/substrate-node-template/"
-publish = false
-=======
 name = 'nft-platform'
 version = '3.0.0-monthly-2021-10'
 description = 'A fresh FRAME-based Substrate node, ready for hacking.'
@@ -24,24 +12,16 @@
 
 [[bin]]
 name = 'nft-platform'
->>>>>>> 4eaee5e1
 
 [package.metadata.docs.rs]
 targets = ["x86_64-unknown-linux-gnu"]
 
-<<<<<<< HEAD
 [[bin]]
 name = "node-template"
-=======
-[build-dependencies.substrate-build-script-utils]
-git = 'https://github.com/paritytech/substrate.git'
-tag = 'monthly-2021-10'
-version = '3.0.0'
 
 [dependencies.nft-platform-runtime]
 path = '../runtime'
 version = '3.0.0-monthly-2021-10'
->>>>>>> 4eaee5e1
 
 [dependencies]
 ipfs = { git = "https://github.com/rs-ipfs/rust-ipfs"}
@@ -87,10 +67,6 @@
 
 [features]
 default = []
-<<<<<<< HEAD
 runtime-benchmarks = [
 	"node-template-runtime/runtime-benchmarks",
-]
-=======
-runtime-benchmarks = ['nft-platform-runtime/runtime-benchmarks']
->>>>>>> 4eaee5e1
+]