#![cfg_attr(not(feature = "std"), no_std)]

pub use nft::*;

mod nft;

#[frame_support::pallet]
<<<<<<< HEAD
pub mod nft {
	use frame_support::{pallet_prelude::*};
	use frame_system::pallet_prelude::*;
	use sp_std::{str, vec::Vec};
=======
pub mod pallet {
	use crate::nft::UniqueAssets;

	use codec::FullCodec;
	use frame_support::{
		dispatch::{DispatchResult},
		pallet_prelude::*,
		sp_runtime::traits::Hash,
		traits::{Currency},
		Hashable,
	};
	use frame_system::pallet_prelude::*;
	use scale_info::TypeInfo;
	use sp_std::{fmt::Debug, str, vec::Vec, collections::btree_map::BTreeMap};
>>>>>>> 4eaee5e1

	#[pallet::config]
	pub trait Config: frame_system::Config {
		/// The dispatch origin that is able to mint new instances of this type of commodity.
		type AssetsCurator: EnsureOrigin<Self::Origin>;
		/// The data type that is used to describe this type of commodity.
		type AssetMetadata: Clone + Hashable + Debug + PartialEq + TypeInfo + FullCodec;
		/// The maximum number of this type of commodity that may exist (minted - burned).
		type AssetLimit: Get<u128>;
		/// The maximum number of this type of commodity that any single account may own.
		type UserAssetLimit: Get<u64>;
		/// ...
		type Event: From<Event<Self>> + IsType<<Self as frame_system::Config>::Event>;
		/// The Currency handler for the Kitties pallet.
		type Currency: Currency<Self::AccountId>;
	}

	/// The runtime system's hashing algorithm is used to uniquely identify commodities.
	pub type AssetId<T> = <T as frame_system::Config>::Hash;

	/// Associates a commodity with its ID.
	pub type Asset<T> = (AssetId<T>, <T as Config>::AssetMetadata);

	type BalanceOf<T> = <<T as Config>::Currency as Currency<<T as frame_system::Config>::AccountId>>::Balance;

	#[derive(Clone, Encode, Decode, PartialEq, RuntimeDebug, TypeInfo)]
	#[scale_info(skip_type_params(T))]
	pub struct AssetMetadata<T: Config> {
		pub name: Vec<u8>,
		pub content_uri: Vec<u8>,
		pub properties: BTreeMap<Vec<u8>, Vec<u8>>,
		pub initial_price: Option<BalanceOf<T>>,
	}

	#[pallet::event]
	#[pallet::generate_deposit(pub(super) fn deposit_event)]
	pub enum Event<T: Config> {
<<<<<<< HEAD
		/// Event emitted when a Account balance changed. [who, value]
		BalanceChanged(T::AccountId, u64),
=======
		/// The asset has been burned.
		Burned(AssetId<T>),
		/// The asset has been minted and distributed to the account.
		Minted(AssetId<T>, T::AccountId),
		/// Ownership of the asset has been transferred to the account.
		Transferred(AssetId<T>, T::AccountId),
>>>>>>> 4eaee5e1
	}

	#[pallet::error]
	pub enum Error<T> {
		AssetAlreadyExists,
		AssetNotOwnedByAccount,
		AssetForAccountLimitExcited,
		AssetLimitExcited,
	}

	#[pallet::pallet]
	#[pallet::generate_store(pub(super) trait Store)]
	pub struct Pallet<T>(_);

	/// The total number of this type of commodity that exists (minted - burned).
	#[pallet::storage]
	#[pallet::getter(fn total)]
	pub(super) type Total<T: Config> = StorageValue<_, u128, ValueQuery>;

	/// The total number of this type of commodity that has been burned.
	#[pallet::storage]
	#[pallet::getter(fn burned)]
	pub(super) type Burned<T: Config> = StorageValue<_, u128, ValueQuery>;

	/// The total number of this type of commodity owned by an account.
	#[pallet::storage]
	#[pallet::getter(fn total_by_account)]
	pub(super) type TotalByAccount<T: Config> =
		StorageMap<_, Blake2_128Concat, T::AccountId, u64, ValueQuery>;

	/// A mapping from an account to a list of all of the commodities of this type that are owned by it.
	#[pallet::storage]
	#[pallet::getter(fn assets_by_account)]
	pub(super) type AssetsByAccount<T: Config> =
		StorageMap<_, Blake2_128Concat, T::AccountId, Vec<Asset<T>>, ValueQuery>;

	/// A mapping from a commodity ID to the account that owns it.
	#[pallet::storage]
<<<<<<< HEAD
	pub(super) type Collection<T: Config> = StorageMap<_, Blake2_128Concat, T::AccountId, u64, ValueQuery>;
=======
	#[pallet::getter(fn account_by_asset_id)]
	pub(super) type AccountByAsset<T: Config> =
		StorageMap<_, Blake2_128Concat, AssetId<T>, T::AccountId, ValueQuery>;
>>>>>>> 4eaee5e1

	#[pallet::hooks]
	impl<T: Config> Hooks<BlockNumberFor<T>> for Pallet<T> {}

	#[pallet::call]
	impl<T: Config> Pallet<T> {
		#[pallet::weight(10_000)]
		pub fn mint(
			origin: OriginFor<T>,
			owner_account: T::AccountId,
			metadata: T::AssetMetadata,
		) -> DispatchResult {
			T::AssetsCurator::ensure_origin(origin)?;

			let id = <Self as UniqueAssets<T::AccountId>>::mint(&owner_account, metadata)?;

			Self::deposit_event(Event::Minted(id, owner_account));

			Ok(())
		}

		#[pallet::weight(10_000)]
		pub fn burn(origin: OriginFor<T>, asset_id: AssetId<T>) -> DispatchResult {
			let sender = ensure_signed(origin)?;
			ensure!(
				sender == Self::account_by_asset_id(&asset_id),
				<Error<T>>::AssetNotOwnedByAccount
			);

			<Self as UniqueAssets<T::AccountId>>::burn(&asset_id)?;

			Self::deposit_event(Event::Burned(asset_id));

			Ok(())
		}

		#[pallet::weight(10_000)]
		pub fn transfer(
			origin: OriginFor<T>,
			dest_account: T::AccountId,
			asset_id: AssetId<T>,
		) -> DispatchResult {
			let sender = ensure_signed(origin)?;
			ensure!(
				sender == Self::account_by_asset_id(&asset_id),
				<Error<T>>::AssetNotOwnedByAccount
			);

			<Self as UniqueAssets<T::AccountId>>::transfer(&dest_account, &asset_id)?;

			Self::deposit_event(Event::Transferred(asset_id.clone(), dest_account.clone()));

			Ok(())
		}
	}

	impl<T: Config> UniqueAssets<T::AccountId> for Pallet<T> {
		type AssetId = AssetId<T>;
		type AssetInfo = T::AssetMetadata;
		type AssetLimit = T::AssetLimit;
		type UserAssetLimit = T::UserAssetLimit;

		fn total() -> u128 {
			Self::total()
		}

		fn burned() -> u128 {
			Self::burned()
		}

		fn total_for_account(account: &T::AccountId) -> u64 {
			Self::total_by_account(account)
		}

		fn assets_for_account(account: &T::AccountId) -> Vec<(Self::AssetId, Self::AssetInfo)> {
			Self::assets_by_account(account)
		}

		fn owner_of(asset_id: &Self::AssetId) -> T::AccountId {
			Self::account_by_asset_id(asset_id)
		}

		fn mint(
			owner_account: &T::AccountId,
			asset_info: Self::AssetInfo,
		) -> Result<Self::AssetId, DispatchError> {
			let asset_id = T::Hashing::hash_of(&asset_info);

			ensure!(!AccountByAsset::<T>::contains_key(&asset_id), <Error<T>>::AssetAlreadyExists);

			ensure!(
				T::UserAssetLimit::get() > Self::total_by_account(owner_account),
				<Error<T>>::AssetForAccountLimitExcited
			);

			ensure!(T::AssetLimit::get() > Self::total(), Error::<T>::AssetLimitExcited);

			let asset = (asset_id, asset_info) as Asset<T>;

			<Total<T>>::mutate(|t| *t += 1);
			<TotalByAccount<T>>::mutate(&owner_account, |t| *t += 1);
			<AssetsByAccount<T>>::append(&owner_account, asset);
			<AccountByAsset<T>>::insert(&asset_id, owner_account);

			Ok(asset_id)
		}

		fn burn(asset_id: &Self::AssetId) -> DispatchResult {
			let owner_account = Self::owner_of(asset_id);
			ensure!(owner_account != T::AccountId::default(), <Error<T>>::AssetNotOwnedByAccount);

			<Total<T>>::mutate(|t| *t -= 1);
			<Burned<T>>::mutate(|b| *b += 1);
			<TotalByAccount<T>>::mutate(&owner_account, |t| *t -= 1);
			<AssetsByAccount<T>>::mutate(&owner_account, |assets| {
				assets.remove(
					assets
						.binary_search_by_key(asset_id, |(x, _)| *x)
						.expect("record expected to be in vector"),
				);
			});
			<AccountByAsset<T>>::remove(asset_id);

			Ok(())
		}

		fn transfer(dest_account: &T::AccountId, asset_id: &Self::AssetId) -> DispatchResult {
			let owner_account = Self::owner_of(asset_id);

			ensure!(owner_account != T::AccountId::default(), <Error<T>>::AssetNotOwnedByAccount);

			ensure!(
				T::UserAssetLimit::get() > Self::total_by_account(dest_account),
				<Error<T>>::AssetForAccountLimitExcited
			);

			<TotalByAccount<T>>::mutate(&owner_account, |t| *t -= 1);
			<TotalByAccount<T>>::mutate(dest_account, |t| *t += 1);

<<<<<<< HEAD
			Collection::<T>::insert(&sender, new_value.clone());
			Self::deposit_event(Event::BalanceChanged(sender, new_value));
=======
			let asset = AssetsByAccount::<T>::mutate(&owner_account, |assets| {
				assets.remove(
					assets
						.binary_search_by_key(&asset_id, |(x, _)| x)
						.expect("record expected to be in vector"),
				)
			});

			<AssetsByAccount<T>>::append(dest_account, asset);
			<AccountByAsset<T>>::insert(asset_id, dest_account);
>>>>>>> 4eaee5e1

			Ok(())
		}

		// #[pallet::weight(10_000)]
		// pub fn mint(origin: OriginFor<T>, data: Vec<u8>) -> DispatchResult {
		// 	let sender = ensure_signed(origin)?;
		//
		// 	Ok(())
		// }
	}
}<|MERGE_RESOLUTION|>--- conflicted
+++ resolved
@@ -5,12 +5,6 @@
 mod nft;
 
 #[frame_support::pallet]
-<<<<<<< HEAD
-pub mod nft {
-	use frame_support::{pallet_prelude::*};
-	use frame_system::pallet_prelude::*;
-	use sp_std::{str, vec::Vec};
-=======
 pub mod pallet {
 	use crate::nft::UniqueAssets;
 
@@ -25,7 +19,6 @@
 	use frame_system::pallet_prelude::*;
 	use scale_info::TypeInfo;
 	use sp_std::{fmt::Debug, str, vec::Vec, collections::btree_map::BTreeMap};
->>>>>>> 4eaee5e1
 
 	#[pallet::config]
 	pub trait Config: frame_system::Config {
@@ -63,17 +56,12 @@
 	#[pallet::event]
 	#[pallet::generate_deposit(pub(super) fn deposit_event)]
 	pub enum Event<T: Config> {
-<<<<<<< HEAD
-		/// Event emitted when a Account balance changed. [who, value]
-		BalanceChanged(T::AccountId, u64),
-=======
 		/// The asset has been burned.
 		Burned(AssetId<T>),
 		/// The asset has been minted and distributed to the account.
 		Minted(AssetId<T>, T::AccountId),
 		/// Ownership of the asset has been transferred to the account.
 		Transferred(AssetId<T>, T::AccountId),
->>>>>>> 4eaee5e1
 	}
 
 	#[pallet::error]
@@ -112,13 +100,9 @@
 
 	/// A mapping from a commodity ID to the account that owns it.
 	#[pallet::storage]
-<<<<<<< HEAD
-	pub(super) type Collection<T: Config> = StorageMap<_, Blake2_128Concat, T::AccountId, u64, ValueQuery>;
-=======
 	#[pallet::getter(fn account_by_asset_id)]
 	pub(super) type AccountByAsset<T: Config> =
 		StorageMap<_, Blake2_128Concat, AssetId<T>, T::AccountId, ValueQuery>;
->>>>>>> 4eaee5e1
 
 	#[pallet::hooks]
 	impl<T: Config> Hooks<BlockNumberFor<T>> for Pallet<T> {}
@@ -173,6 +157,13 @@
 
 			Ok(())
 		}
+
+		// #[pallet::weight(10_000)]
+		// pub fn mint(origin: OriginFor<T>, data: Vec<u8>) -> DispatchResult {
+		// 	let sender = ensure_signed(origin)?;
+		//
+		// 	Ok(())
+		// }
 	}
 
 	impl<T: Config> UniqueAssets<T::AccountId> for Pallet<T> {
@@ -258,10 +249,6 @@
 			<TotalByAccount<T>>::mutate(&owner_account, |t| *t -= 1);
 			<TotalByAccount<T>>::mutate(dest_account, |t| *t += 1);
 
-<<<<<<< HEAD
-			Collection::<T>::insert(&sender, new_value.clone());
-			Self::deposit_event(Event::BalanceChanged(sender, new_value));
-=======
 			let asset = AssetsByAccount::<T>::mutate(&owner_account, |assets| {
 				assets.remove(
 					assets
@@ -272,16 +259,8 @@
 
 			<AssetsByAccount<T>>::append(dest_account, asset);
 			<AccountByAsset<T>>::insert(asset_id, dest_account);
->>>>>>> 4eaee5e1
-
-			Ok(())
-		}
-
-		// #[pallet::weight(10_000)]
-		// pub fn mint(origin: OriginFor<T>, data: Vec<u8>) -> DispatchResult {
-		// 	let sender = ensure_signed(origin)?;
-		//
-		// 	Ok(())
-		// }
+
+			Ok(())
+		}
 	}
 }